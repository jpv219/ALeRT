--- conflicted
+++ resolved
@@ -15,331 +15,8 @@
 def preprocess_data(df: pd.DataFrame, dt_processor:DataProcessor, in_idx, out_idx, 
                     filter_range, scale_choice):
     
-<<<<<<< HEAD
-    def fit_transform(self,X):
-        self.fit(X)
-        return self.transform(X)
-
-class DataReader(PathConfig):
-
-    def __init__(self,case):
-        super().__init__()
-        self._case = case
-
-    def collect_csv_pkl(self):
-        
-        csv_list = []
-        DOE_list = []
-
-        # data and DOE paths for the case under consideration
-        csv_path = os.path.join(self.raw_datapath,self._case) #output data
-        doe_path = os.path.join(self.label_datapath,self._case) #input data/labels
-
-        file_count = len(os.listdir(csv_path))
-
-        # Loop concatenating DOE and csv files from different parametric runs
-        for i in range(1,file_count+1):
-
-            csv_filename = f'{self._case}_{i}.csv'
-            doe_filename = f'LHS_{self._case}_{i}.pkl'
-            
-            # Read csv and DOE files and store in corresponding list
-            data = pd.read_csv(os.path.join(csv_path, csv_filename))
-            csv_list.append(data)
-            
-            doe_lbl = pd.read_pickle(os.path.join(doe_path, doe_filename))
-            DOE_list.append(doe_lbl)
-
-        # Concatenate all files into a single df
-        data_df = pd.concat(csv_list, ignore_index=True)
-        data_df = data_df.set_index('Run_ID', drop=False)
-
-        DOE_df = pd.concat(DOE_list, ignore_index=True)
-
-        # Count how many runs are stored successfully in the CSV.
-        run_list = set(data_df['Run_ID'].tolist())
-
-        return data_df, DOE_df, run_list
-
-    def combine_data(self):
-        
-        data_df, DOE_df, run_list = self.collect_csv_pkl()
-        
-        #Sort runs by run number
-        sorted_runs = sorted(run_list, key=lambda x: int(x.split('_')[-1]))
-
-        # Filter out from DOE labels only the cases that were finished successfully.
-        # Run_Id number at the end of the string is matched to the DOE_df index, considering run 1 is index 0
-        df_DOE_filtered = DOE_df[DOE_df.index.isin([int(run.split('_')[-1])-1 for run in sorted_runs])]
-
-        # Create an index column and set it as new index, with ID number equal to Run_ID-1
-        data_df['index'] = data_df.index.str.split('_').str[-1].astype(int) -1
-
-        # Ordered csv df by Run_IDnumber and drop Run_ID column
-        data_df_sorted = data_df.sort_values(by='index').set_index('index')
-        data_df_sorted = data_df_sorted.drop(columns=['Run_ID'])
-
-        #Re-shaping dataframe into object arrays per index, grouping run values into lists
-        if 'sv' in self._case:
-            data_df_reshaped = data_df_sorted
-        else:
-            data_df_reshaped = data_df_sorted.groupby('index').agg(lambda x: x.tolist())
-
-        # Merge input parameters (labels) with hydrodynamic data output (target)
-        df = pd.concat([df_DOE_filtered,data_df_reshaped],axis=1)
-
-        for column in df.columns:
-
-            # Apply scaler, reshaping into a column vector (n,1) for scaler to work if output feature is an array
-            if df[column].dtype == 'object':
-                #Convert text lists into np arrays
-                df[column] = df[column].apply(lambda x: np.array(ast.literal_eval(x)) if isinstance(x, str) else np.array(x))
-            else:
-                df[column] = df[column].astype(float)
-
-        return df
-
-class DataProcessor(PathConfig):
-
-    def __init__(self,case):
-        super().__init__()
-        self._case = case
-
-    def find_indices(self,df_column,where,percentage=0.0):
-        '''
-        Find the index with min and max values across all arrays in a column
-        '''
-        indices_in_df = []
-        if percentage == 0.0:
-            num_cases = 1
-        else:
-            # Calculate the number of cases corresponding to the given percentage
-            num_cases = max(1,int(percentage*len(df_column)))
-            
-        if df_column.dtype == 'object':
-            for _ in range(num_cases):
-                # Concatenate arrays vertically
-                stacked_arr = np.vstack(df_column)
-                
-                # Find the index of the min and max values across all arrays
-                if where == 'min':
-                    # Convert flat index inside array into a row,column position - row=case
-                    the_index = np.unravel_index(np.argmin(stacked_arr),stacked_arr.shape)
-
-                elif where == 'max':
-                    the_index = np.unravel_index(np.argmax(stacked_arr),stacked_arr.shape)
-                
-                index_in_df = df_column.index[the_index[0]] #case based on row with min/max value
-                
-                # drop the case found and search for next min/max at loop restart
-                df_column = df_column.drop(index_in_df)
-
-                indices_in_df.append(index_in_df)
-
-        # If feature is not a collection of arrays
-        else:
-            if where == 'min':
-                the_indices = df_column.nsmallest(num_cases).index.tolist()
-                indices_in_df = df_column.index[the_indices]
-            elif where == 'max':
-                the_indices = df_column.nlargest(num_cases).index.tolist()
-                indices_in_df = df_column.index[the_indices]
-        
-        return indices_in_df
-
-    def filter_minmax(self, data_pack,bottom=0.0,upper=0.0):
-        '''
-        Separate the cases with min and max feature values;
-        input: both X_df and y_df
-        return: X_minmax, X_filtered, y_minmax, y_filtered
-        '''
-        X_df = data_pack[0]
-        y_df = data_pack[1]
-
-        #search minmax values per feature
-        for column in y_df.columns:
-
-            df_min_indices = self.find_indices(y_df[column],'min',bottom)
-            df_max_indices = self.find_indices(y_df[column],'max',upper)
-            
-            # Extract the rows as a Dataframe using doule brackets
-            X_minmax = pd.concat([X_df.loc[df_min_indices],X_df.loc[df_max_indices]],axis=0)
-            y_minmax = pd.concat([y_df.loc[df_min_indices],y_df.loc[df_max_indices]],axis=0)
-            X_filtered = X_df.drop(df_min_indices+df_max_indices)
-            y_filtered = y_df.drop(df_min_indices+df_max_indices)
-
-            print(f'Filtering cases of {column}: {len(y_minmax)} out of {len(y_df)}.')
-
-        return X_minmax, y_minmax, X_filtered, y_filtered
-
-    @staticmethod
-    def apply_scaling(scaler, data_pack: list) -> list:
-        
-        scaled_data = []
-        # laying out the input datapacks to further update with their scaled values
-        scaled_datapacks = {idx: dataframe.copy() for idx,dataframe in enumerate(data_pack)}
-
-        # scale each feature
-        for column in data_pack[0].columns:
-
-            # scale selected feature in each data-pack
-            for df_idx, df in enumerate(data_pack):
-                # get the scaler for the entire dataset
-                if df_idx == 0:
-                    # Apply scaler, reshaping into a column vector (n,1) for scaler to work if output feature is an array
-                    if df[column].dtype == 'object':
-                        flat_list = [ele_val for ele in df[column] for ele_val in ele]
-                        flat_arr = np.array(flat_list).reshape(-1,1)
-                        scaler.fit(flat_arr)
-                        df[column] = df[column].apply(lambda x: scaler.transform(x.reshape(-1,1)))
-                        # reshaping back to a 1D list
-                        df[column] = df[column].apply(lambda x: x.reshape(-1,))
-                    else:
-                        df[column] = scaler.fit_transform(df[column].values.reshape(-1,1))
-                        df[column] = df[column].values.reshape(-1,)
-                
-                # We dont fit (only transform) datapacks 1,2 again to maintain consistency with the entire set scaling executed above
-                else:
-                    if df[column].dtype == 'object':
-                        df[column] = df[column].apply(lambda x: scaler.transform(x.reshape(-1,1)))            
-                        # reshaping back to a 1D list
-                        df[column] = df[column].apply(lambda x: x.reshape(-1,))
-                    else:
-                        df[column] = scaler.transform(df[column].values.reshape(-1,1))
-                        df[column] = df[column].values.reshape(-1,)
-
-                #append scaled feature to each corresponding datapack
-                scaled_datapacks[df_idx][column] = df[column].copy()
-
-        scaled_data = [scaled_datapacks[idx] for idx in range(len(scaled_datapacks))]
-
-        return scaled_data
-
-    def scale_data(self,data_pack: list, scaling: str) -> list:
-        '''
-        To use this function:
-        data_pack is supposed to contain one entire dataset and subsets of the entire dataset,
-        e.g., data_pack = [entire (X/y), minmax_values_pack, filtered_packs]
-        '''
-
-        scalers = {'log': LogScaler(base=10),
-                   'robust': RobustScaler(with_centering=False, with_scaling=True, quantile_range=(25.0,75.0)),
-                   'power': PowerTransformer(),
-                   'quantile': QuantileTransformer(output_distribution='normal')}
-        
-        # If the scaling is not norm, perform the scaling first prior to minmixscaling
-        if scaling != 'norm':
-            # Select the scaler based on user choice
-            scaler = scalers.get(scaling)
-            scaled_data = self.apply_scaling(scaler, data_pack)
-
-        # if the scaling is norm, skip all the scaling above
-        else:
-            scaled_data = data_pack
-        
-        # All scalings have to finish with a minmaxscaling
-        norm_scaler = MinMaxScaler(feature_range=(-1,1))
-        mmscaled_data = self.apply_scaling(norm_scaler, scaled_data)
- 
-        return mmscaled_data
-    
-    # Visualize data before and after scaling
-    def plot_scaling(self, original_data, scaled_data, scaled_extreme_cases, data_label):
-        
-        num_features = len(original_data.columns)
-        
-        fig,ax = plt.subplots(num_features,3, figsize=(18,int(num_features)*5))
-        plt.subplots_adjust(hspace=0.8)
-
-        # If only one output feature is selected, reshape the axes to allow plotting
-        if num_features == 1:
-            ax = ax.reshape((1, 3))
-        
-        reset_data = original_data.reset_index(drop=True)
-        reset_scaled = scaled_data.reset_index(drop=True)
-        reset_extreme = scaled_extreme_cases.reset_index(drop=True)
-
-        for i, column in enumerate(reset_data.columns):
-
-            # Instructions for output features read as arrays from csv
-            if reset_data[column].dtype == 'object':
-
-                for j in reset_data.index:
-                    ax[i,0].plot(reset_data[column][j])
-                    ax[i,0].set_title(f'Data before: {column}')
-                for k in reset_scaled.index:
-                    ax[i,1].plot(reset_scaled[column][k])
-                    ax[i,1].set_title(f'Data after: {column}')
-                for l in reset_extreme.index:
-                    ax[i,2].plot(reset_extreme[column][l])
-                    ax[i,2].set_title(f'Scaled Data from extreme cases: {column}')
-            # Scalar input features
-            else:
-                ax[i,0].plot(reset_data[column])
-                ax[i,0].set_title(f'Data before: {column}')
-                ax[i,1].plot(reset_scaled[column])
-                ax[i,1].set_title(f'Data after: {column}')
-                ax[i,2].plot(reset_extreme[column])
-                ax[i,2].set_title(f'Scaled Data from extreme cases: {column}')
-
-        fig.savefig(os.path.join(self.fig_savepath,f'{self._case}_{data_label}'),dpi=200)
-        plt.show()
-    
-    def PCA_reduction(self,df,var_ratio):
-    
-        # Empty Dataframe for PCs results and principal axes
-        pca_labels = ['PCs', 'Dominant_Features', 'Explained_Var']
-        pca_info_df = pd.DataFrame(columns=pca_labels)
-
-        # Carry out expansion and PCA per array features(exclude scalar outputs if any)
-        for column in df.select_dtypes(include=object).columns:
-
-            # Expanding each feature list into columns to carry out PCA
-            df_exp = df[column].apply(pd.Series) # rows = cases, columns = values per feature 'colummn'
-            #Naming columns with feature name for later reference ('E_0','E_1',...)
-            df_exp.columns = [f'{column}'+'_{}'.format(i) for i in range(len(df_exp.columns))]
-
-            # PCA for dimensionality reduction, deciding n_pcs by variance captured, using the expanded df
-            pca = PCA(n_components=var_ratio)
-            pca_arr = pca.fit_transform(df_exp) #fit PCA and apply reduction
-            # Save the transform for later (reverse pca)
-            with open(os.path.join(self.pca_savepath, self._case, f'pca_model_{column}.pkl'), 'wb') as f:
-                pickle.dump(pca,f)
-            n_pcs = pca.n_components_ # number of components extracted for the values expanded from feature 'column'
-
-            # Create a df with the principal components extracted as columns - reduced set of components to describe all original values in feature 'column'
-            pca_exp_df = pd.DataFrame(pca_arr, index = df.index, columns = [f'{column}' +'_pc{}'.format(i) for i in range(n_pcs)])
-            
-            # Update the original df, dropping the original feature column before expansion (dtype=object) and replacing with the principal components found
-            df = pd.concat([df,pca_exp_df],axis=1).drop(column,axis=1)
-
-            # pca.components has shape [n_components, n_features(columns in df_exp)]. 
-            # Each row is a principal component and the value per column is a weight related to the original feature value in df_exp associated with its relevance
-
-            # Finding the biggest weight per component, by going row by row and finding the position of the largest absolute value
-            max_weight_per_component = [np.abs(pca.components_[i]).argmax() for i in range(n_pcs)]
-
-            # Most relevant feature value (column in df_exp) per component
-            col_feature_per_component = [df_exp.columns[max_weight_per_component[i]] for i in range(n_pcs)]
-
-            for i in range(n_pcs):
-                #row to add to pca_info_df with PCs, dominant features and explained variance
-                row_to_add = pd.Series({pca_labels[0] : f'{column}'+'_pc{}'.format(i),
-                                        pca_labels[1]: col_feature_per_component[i],
-                                        pca_labels[2]: pca.explained_variance_ratio_[i]*100})
-                
-                pca_info_df = pd.concat([pca_info_df,pd.Series(row_to_add).to_frame().T],ignore_index=True)
-
-            fig = plt.figure(figsize=(8,6))
-            plt.plot(np.cumsum(pca.explained_variance_ratio_))
-            plt.xlabel('Number of Components')
-            plt.ylabel('Explained Variance')
-            plt.title(f'{column}: [PC={n_pcs}]')
-            fig.savefig(os.path.join(self.fig_savepath,f'{self._case}_PCA_{column}'),dpi=200)
-=======
     """
     Preprocesses the input DataFrame.
->>>>>>> 3d13c8ad
 
     Parameters:
         df (pd.DataFrame): Input DataFrame.
